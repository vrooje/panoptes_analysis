--- conflicted
+++ resolved
@@ -1,38 +1,8 @@
-<<<<<<< HEAD
-# File written by Brooke Simmons in 2015
-# Modified by Margaret Kosmala 2015-11-17
-
-=======
 #Python 2.7.9 (default, Apr  5 2015, 22:21:35) 
->>>>>>> 70e9a217
 import sys
 
 # file with raw classifications (csv)
 # put this way up here so if there are no inputs we exit quickly before even trying to load everything else
-<<<<<<< HEAD
-default_statstart = "data_out/session_stats"
-default_sessionbreak = 60.
-
-try:
-    classfile_in = sys.argv[1]
-except:
-    print "\nUsage: {0:} classifications_infile [stats_outfile session_break_length]".format(sys.argv[0])
-    print "      classifications_infile is a Zooniverse (Panoptes) classifications data export CSV."
-    print "      stats_outfile is the name of an outfile you'd like to write."
-    print "           if you don't specify one it will be {0:}_[date]_to_[date].csv".format(default_statstart)
-    print "           where the dates show the first and last classification dates."
-    print "      A new session is defined to start when two classifications by the same classifier are"
-    print "           separated by at least session_break_length minutes (default value: {0:.0f})".format(default_sessionbreak)
-    print "\nOnly the classifications_infile is a required input.\n"
-    sys.exit(0)
-
-import numpy as np
-print "using numpy ", np.__version__
-
-import pandas as pd
-print "using pandas ", pd.__version__
-
-=======
 default_statstart = "session_stats"
 try:
     classfile_in = sys.argv[1]
@@ -54,15 +24,12 @@
 
 import numpy as np  # using 1.10.1
 import pandas as pd  # using 0.13.1
->>>>>>> 70e9a217
 import datetime
+import dateutil.parser
 import json
 
 
-<<<<<<< HEAD
-=======
-
->>>>>>> 70e9a217
+
 # timestamps & timediffs are in nanoseconds below but we want outputs in hours or minutes, depending
 # Note: I'd like to keep units in days but then a session length etc in seconds is ~1e-5 and that's too
 #       close to floating-point errors for my liking (because this might be read into Excel)
@@ -72,34 +39,6 @@
 ns2hours = 1.0 / (1.0e9*60.*60.)
 ns2mins  = 1.0 / (1.0e9*60.)
 
-<<<<<<< HEAD
-"""
-Columns currently in an exported Panoptes classification file: 
-user_name,user_id,user_ip,workflow_id,workflow_name,workflow_version,created_at,gold_standard,expert,metadata,annotations,subject_data
-
-    - user_name is either their registered name or "not-logged-in"+their hashed IP
-    - user_id is their numeric Zooniverse ID or blank if they're unregistered
-    - user_ip is a hashed version of their IP
-    - workflow_id is the numeric ID of this workflow, which you can find in the project builder URL
-          for managing the workflow: https://www.zooniverse.org/lab/[project_id]/workflow/[workflow_id]/
-    - workflow_name is the name you gave your workflow (for sanity checks)
-    - workflow_version is [bigchangecount].[smallchangecount] and is probably pretty big
-    - created_at is the date the entry for the classification was recorded
-    - gold_standard is 1 if this classification was done in gold standard mode
-    - expert is 1 if this classification was done in expert mode... I think
-    - metadata (json) is the data the browser sent along with the classification. 
-          Includes browser information, language, started_at and finished_at
-          note started_at and finished_at are perhaps the easiest way to calculate the length of a classification
-          (the duration elapsed between consecutive created_at by the same user is another way)
-          the difference here is back-end vs front-end
-    - annotations (json) contains the actual classification information
-          which for this analysis we will ignore completely, for now
-    - subject_data is cross-matched from the subjects table and is for convenience in data reduction
-          here we will ignore this too, except to count subjects once.
-          we'll also ignore user_ip, workflow information, gold_standard, and expert.
-          some of these will be defined further down, but before we actually use this list.
-"""
-=======
 
 
 # columns currently in an exported Panoptes classification file: 
@@ -127,8 +66,8 @@
 # we'll also ignore user_ip, workflow information, gold_standard, and expert.
 #
 # some of these will be defined further down, but before we actually use this list.
->>>>>>> 70e9a217
 cols_used = ["created_at_ts", "user_name", "user_id", "created_at", "started_at", "finished_at"]
+
 
 # Check for the other inputs on the command line
 
@@ -138,12 +77,9 @@
     # If it's given on the command line, don't add the dates to the filename later
     modstatsfile = False
 except:
-    statsfile_out = "{0:}.csv".format(default_statstart)
+    statsfile_out = default_statstart+".csv"
     modstatsfile = True
 
-<<<<<<< HEAD
-# The separation between two classifications, in minutes, that defines the start of a new session for a classifier
-=======
 try: 
     add_date_temp = int(sys.argv[3])
     if add_date_temp == 1:
@@ -155,43 +91,44 @@
 
 
 # The separation between 2 classifications, in minutes, that defines the start of a new session for a classifier
->>>>>>> 70e9a217
 try:
     session_break = float(sys.argv[4])
 except:
-    session_break = default_sessionbreak
+    session_break = 60.
     
 # Print out the input parameters just as a sanity check    
-print "\nComputing session stats using:"
-print "\tinfile:",classfile_in
+print "Computing session stats using:"
+print "   infile:",classfile_in
 # If we're adding the dates to the output file, we can't print it out here because we don't yet know the dates
-# We can do better, though...
 if not modstatsfile:
-    print "\toutfile:",statsfile_out
-print "\tNew session starts after classifier break of {0:.0f} minutes\n".format(session_break)
->>>>>>> kyle
-
-
-#################################################################################
-#################################################################################
-#################################################################################
+    print "   outfile:",statsfile_out
+print "   new session starts after classifier break of",session_break,"minutes\n"
+
+
+
+
+
+#################################################################################
+#################################################################################
+#################################################################################
+
 
 
 # This is the function that will compute the stats for each user
 #
 def sessionstats(grp):
-
+    
     # groups and dataframes behave a bit differently; life is a bit easier if we DF the group
     # also sort each individual group rather than sort the whole classification dataframe; should be much faster
-    user_class = pd.DataFrame(grp).sort_values(by='created_at_ts', ascending=True)
-
+    user_class = pd.DataFrame(grp).sort('created_at_ts', ascending=True)
+    
     # If the user id is a number, great; if it's blank, keep it blank and don't force it to NaN
     try:
         theuserid = int(user_class.user_id.iloc[0])
     except:
         theuserid = user_class.user_id.iloc[0]
     
-    # the next two lines are why we converted into datetime
+    # the next 2 lines are why we converted into datetime
     user_class['duration'] = user_class.created_at_ts.diff()
     user_class['class_length'] = user_class.finished_at - user_class.started_at
     # set up the session count
@@ -201,21 +138,15 @@
     user_class['count'] = [1 for q in user_class.duration] 
     # YYYY-MM-DD only
     user_class['created_day'] = [q[:10] for q in user_class.created_at]
-    # the whole thing
-    user_class['created_time'] = [q[:19] for q in user_class.created_at]
 
     n_class    = len(user_class)    
     n_days     = len(user_class.created_day.unique())
     first_day  = user_class.created_day.iloc[0]
     last_day   = user_class.created_day.iloc[-1]
-    first_time  = user_class.created_time.iloc[0]
-    last_time   = user_class.created_time.iloc[-1]
-
 
     #front-end version; back-end version uses 'created_at'
-    #tdiff_firstlast_hours = (user_class.finished_at[user_class.index[-1]] - user_class.started_at[user_class.index[0]]).total_seconds() / 3600.
-    tdiff_firstlast_mins = (user_class.finished_at[user_class.index[-1]] - user_class.started_at[user_class.index[0]]).total_seconds() / 60.
-        
+    tdiff_firstlast_hours = (user_class.finished_at[user_class.index[-1]] - user_class.started_at[user_class.index[0]]).total_seconds() / 3600.
+    
     
     i_firstclass = user_class.index[0]  
     i_lastclass  = user_class.index[-1]  
@@ -234,67 +165,35 @@
     n_sessions = len(starttimes.unique())
     
 
-<<<<<<< HEAD
-    # for some reason this line:
-    #    class_length_mean_overall   = np.mean(user_class.class_length).astype(int) * ns2mins
-    # throws this error on my computer:
-    #    TypeError: cannot astype a timedelta from [timedelta64[ns]] to [int32]
-    # this does the same thing and doesn't bork on my computer:  
-    class_length_mean_overall   = np.mean(user_class.class_length) / np.timedelta64(1, 'm')
-    class_length_median_overall = np.median(user_class.class_length).astype(int) * ns2mins
-=======
     # timedeltas are just ints, but interpreted a certain way. So force them to int as needed.
     # By default they're in nanoseconds
-    #class_length_mean_overall   = np.mean(user_class.class_length).astype(int) * ns2mins
-    #class_length_median_overall = np.median(user_class.class_length).astype(int) * ns2mins
-    class_length_mean_overall   = np.mean([x.seconds for x in user_class.class_length]) * ns2mins
-    class_length_median_overall = np.median([x.seconds for x in user_class.class_length]) * ns2mins
->>>>>>> kyle
+    class_length_mean_overall   = np.mean(user_class.class_length).astype(int) * ns2mins
+    class_length_median_overall = np.median(user_class.class_length).astype(int) * ns2mins
+    
     
     # index this into a timeseries
     # this means the index might no longer be unique, but it has many advantages
     user_class.set_index('created_at_ts', inplace=True, drop=False)
-   
+    
+    
     # now, keep the session count by adding 1 to each element of the timeseries with t > each start time
     # not sure how to do this without a loop
     for the_start in starttimes.unique():
         user_class.session[the_start:] += 1
- 
+    
+    
     # Now that we've defined the sessions let's do some calculations
     bysession = user_class.groupby('session')
-
+    
     # get classification counts, total session durations, median classification length for each session
     # time units in minutes here
     # this may give a warning for 1-entry sessions but whatevs
-    #
-
     class_length_median = bysession.class_length.apply(lambda x: np.median(x))/datetime.timedelta(minutes=1)
-
-<<<<<<< HEAD
-    # this throws an error for me:
-    #class_length_total  = bysession.class_length.aggregate('sum') * ns2mins
-    # but this works:
-    class_length_total  = bysession.class_length.aggregate('sum') / np.timedelta64(1, 'm')
-=======
-    print bysession.class_length.aggregate('sum'),type(bysession.class_length.aggregate('sum'))
-    print bysession.count.aggregate('sum'),type(bysession.count.aggregate('sum'))
-
     class_length_total  = bysession.class_length.aggregate('sum') * ns2mins
-<<<<<<< HEAD
-    class_count_session = bysession.count.aggregate('sum')
->>>>>>> kyle
-=======
     class_count_session = bysession['count'].aggregate('sum')
->>>>>>> 70e9a217
-    
-    # this was throwing an error:
-    #class_count_session = bysession.count.aggregate('sum')
-    # so I switched to:
-    class_count_session = bysession['count'].sum()
-
+    
     # make commas into semicolons because we don't want to break the eventual CSV output
     class_count_session_list = str(class_count_session.tolist()).replace(',',';')
-    
 
     # below is the back-end version; use if you don't have or don't trust started_at and finished_at
 #     # ignore the first duration, which isn't a real classification duration but a time between sessions
@@ -302,19 +201,19 @@
 #     dur_total = bysession.duration.apply(lambda x: np.sum(x[1:]))  # in nanoseconds
 #     ses_count = bysession.duration.aggregate('count')
 # #    ses_nproj = bysession.project_name.aggregate(lambda x:x.nunique())
-
+    
     # basic classification count stats per session
     count_mean = np.nanmean(class_count_session.astype(float))
     count_med  = np.median(class_count_session)
     count_min  = np.min(class_count_session)
     count_max  = np.max(class_count_session)
-
+    
     session_length_mean    = np.nanmean(class_length_total).astype(float)
     session_length_median  = np.median(class_length_total).astype(float)
     session_length_min     = np.min(class_length_total)
     session_length_max     = np.max(class_length_total)
-    session_length_total   = np.sum(class_length_total)
-
+    session_length_total = np.sum(class_length_total)
+     
     class_length_mean  = class_length_total / class_count_session.astype(float)
     
 #     nproj_session_med  = np.median(ses_nproj)
@@ -327,9 +226,6 @@
 
     
     if n_sessions >= 4:
-<<<<<<< HEAD
-        # get durations of first two and last two sessions
-=======
         # get durations of first 2 and last 2 sessions
         # Note: this idea comes from Sauermann & Franzoni (2015) and their related work
         # http://www.pnas.org/content/112/3/679.full
@@ -339,18 +235,16 @@
         # classifying. Keep in mind the various assumptions you need to make about how the
         # intrinsic difficulty of classifying a subject varies (or doesn't) over the length of your
         # project in order to do this analysis, etc.
->>>>>>> 70e9a217
         mean_duration_first2 = (class_length_total[1]+class_length_total[2])/2.0
-        mean_duration_last2  = (class_length_total[n_sessions]+class_length_total[n_sessions-1])/2.0        
+        mean_duration_last2  = (class_length_total[n_sessions]+class_length_total[n_sessions-1])/2.0
         mean_class_duration_first2 = (class_length_total[1]+class_length_total[2])/(class_count_session[1]+class_count_session[2]).astype(float)
         mean_class_duration_last2  = (class_length_total[n_sessions]+class_length_total[n_sessions-1])/(class_count_session[n_sessions]+class_count_session[n_sessions-1]).astype(float)
-
     else:
         mean_duration_first2 = 0.0
         mean_duration_last2  = 0.0
         mean_class_duration_first2 = 0.0
         mean_class_duration_last2  = 0.0
-
+    
     
     # now set up the DF to return
     # but keep it as a list until later, which is about 30s shorter when running this function over ~4500 users
@@ -362,16 +256,9 @@
     session_stats["n_class"]                              = n_class
     session_stats["n_sessions"]                           = n_sessions
     session_stats["n_days"]                               = n_days
-<<<<<<< HEAD
-    session_stats["time_of_first_session"]                = first_time
-    session_stats["time_of_last_session"]                 = last_time
-#    session_stats["tdiff_firstlast_hours"]                = tdiff_firstlast_hours             # hours
-    session_stats["tdiff_firstlast_mins"]                 = tdiff_firstlast_mins              # minutes
-=======
     session_stats["first_day"]                            = first_day[:10]
     session_stats["last_day"]                             = last_day[:10]
     session_stats["tdiff_firstlast_hours"]                = tdiff_firstlast_hours             # hours
->>>>>>> 70e9a217
     session_stats["time_spent_classifying_total_minutes"] = session_length_total              # minutes
     session_stats["class_per_session_min"]                = count_min
     session_stats["class_per_session_max"]                = count_max
@@ -396,9 +283,9 @@
             'n_class',
             'n_sessions',
             'n_days',
-            'time_of_first_session',
-            'time_of_last_session',
-            'tdiff_firstlast_mins',
+            'first_day',
+            'last_day',
+            'tdiff_firstlast_hours',
             'time_spent_classifying_total_minutes',
             'class_per_session_min',
             'class_per_session_max',
@@ -417,6 +304,7 @@
             'mean_class_length_last2',
             'class_count_session_list']
 
+
     return pd.Series(session_stats)[col_order]
     #return session_stats
 
@@ -428,39 +316,6 @@
 #################################################################################
 
 
-<<<<<<< HEAD
-"""
-Get the Gini coefficient - https://en.wikipedia.org/wiki/Gini_coefficient
-
-The Gini coefficient measures inequality in distributions of things.
-It was originally conceived for economics (e.g. where is the wealth in a country?
- in the hands of many citizens or a few?), but it's just as applicable to many
- other fields. In this case we'll use it to see how classifications are
- distributed among classifiers.
-G = 0 is a completely even distribution (everyone does the same number of 
- classifications), and ~1 is uneven (~all the classifications are done
- by one classifier). 
-Typical values of the Gini for healthy Zooniverse projects (Cox et al. 2015) are
- in the range of 0.7-0.9.
-That range is generally indicative of a project with a loyal core group of 
-   volunteers who contribute the bulk of the classification effort, but balanced
-   out by a regular influx of new classifiers trying out the project, from which
-   you continue to draw to maintain a core group of prolific classifiers.
-Once your project is fairly well established, you can compare it to past Zooniverse
- projects to see how you're doing. 
- If your G is << 0.7, you may be having trouble recruiting classifiers into a loyal 
-   group of volunteers. 
- If your G is > 0.9, it's a little more complicated. If your total classification
-   count is lower than you'd like it to be, you may be having trouble recruiting
-   classifiers to the project, such that your classification counts are
-   dominated by a few people.
- But if you have G > 0.9 and plenty of classifications, this may be a sign that your
-   loyal users are -really- committed, so a very high G is not necessarily a bad thing.
-
-Of course the Gini coefficient is a simplified measure that doesn't always capture
- subtle nuances and so forth, but it's still a useful broad metric.
-"""
-=======
 # Get the Gini coefficient - https://en.wikipedia.org/wiki/Gini_coefficient
 # 
 # The Gini coefficient measures inequality in distributions of things.
@@ -490,7 +345,6 @@
 #
 # Of course the Gini coefficient is a simplified measure that doesn't always capture
 #  subtle nuances and so forth, but it's still a useful broad metric.
->>>>>>> 70e9a217
 
 def gini(list_of_values):
     sorted_list = sorted(list_of_values)
@@ -515,19 +369,6 @@
 
 
 print "Reading classifications from "+classfile_in
-
-dtypes = {'user_name': str,
-'user_id': np.int64,
-'user_ip': str,
-'workflow_id': np.int,
-'workflow_name': str,
-'workflow_version': np.float64,
-'created_at': str,
-'gold_standard': str,
-'expert': str,
-'metadata': str,
-'annotations': str,
-'subject_data': str}
 
 classifications = pd.read_csv(classfile_in)
 
@@ -587,6 +428,11 @@
         print "Oops:\n", the_error
         classifications['finished_at'] = pd.to_datetime(fa_temp)
 
+
+
+
+
+
 # save processing time and memory; only keep the columns we're going to use
 # though before we do that, grab the subject count
 n_subj_tot  = len(classifications.subject_data.unique())
@@ -617,7 +463,7 @@
 # e.g. whether they're also your most prolific Talk users
 nclass_byuser = by_user.created_at.aggregate('count')
 nclass_byuser_ranked = nclass_byuser.copy()
-nclass_byuser_ranked.sort_values(inplace=True,ascending=False)
+nclass_byuser_ranked.sort(ascending=False)
 
 # very basic stats
 nclass_med    = np.median(nclass_byuser)
@@ -625,14 +471,13 @@
 
 # Gini coefficient - see the comments above the gini() function for more notes
 nclass_gini   = gini(nclass_byuser)
-ntop = 10
-
-print "\nOverall:\n\n{0:.0f} classifications of {1:.0f} subjects by {2:.0f} classifiers,".format(n_class_tot,n_subj_tot,n_users_tot)
-print "with {0:.0f} registered users and {1:.0f} unregistered users.\n".format(n_reg,n_unreg)
-print "Median number of classifications per user: {0:.0f}".format(nclass_med)
-print "Mean number of classifications per user: {0:.1f}".format(nclass_mean)
-print "\n{0:.0f} most prolific classifiers:\n".format(ntop),nclass_byuser_ranked.head(ntop)
-print "\n\nGini coefficient for classifications by user: {0:.2f}\n".format(nclass_gini)
+
+print "\nOverall:\n\n",n_class_tot,"classifications of",n_subj_tot,"subjects by",n_users_tot,"classifiers,"
+print n_reg,"registered and",n_unreg,"unregistered.\n"
+print "Median number of classifications per user:",nclass_med
+print "Mean number of classifications per user: %.2f" % nclass_mean
+print "\nTop 10 most prolific classifiers:\n",nclass_byuser_ranked.head(10)
+print "\n\nGini coefficient for classifications by user: %.2f\n" % nclass_gini
 
 
 # compute the per-user stats
@@ -640,25 +485,16 @@
 #     addition: apparently there's "pip install progressbar", but I haven't tried it yet, feel free to hack
 # For a small classification file this is fast, but if you have > 1,000,000 this may be slow
 #  (albeit still much faster than a loop or similar)
-<<<<<<< HEAD
-print "\nComputing session stats for each user..."
-
-=======
 # For a test file with 175,000 classifications and ~4,500 users it takes just under 90 seconds.
 print "\nComputing session stats for each user...",datetime.datetime.now().strftime('%H:%M:%S.%f')
->>>>>>> 70e9a217
 session_stats = by_user.apply(sessionstats)
-#session_stats = sessionstats(by_user)
 
 # If no stats file was supplied, add the start and end dates in the classification file to the output filename
 if modstatsfile:
     statsfile_out = statsfile_out.replace('.csv', '_'+first_class_day+'_to_'+last_class_day+'.csv')
 
-<<<<<<< HEAD
-print "Writing to file {0:} ...".format(statsfile_out)
-=======
 print "Writing to file", statsfile_out,"...",datetime.datetime.now().strftime('%H:%M:%S.%f')
->>>>>>> 70e9a217
 session_stats.to_csv(statsfile_out)
 
-# End of file+
+            